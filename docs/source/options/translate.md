<!--- This file was automatically generated. Do not modify it manually but use the docs/options/generate.sh script instead. -->

translate.py
# Options: translate.py:
translate.py

### **Model**:
* **-model []** 
Path to model .pt file

### **Data**:
* **-data_type [text]** 
Type of the source input. Options: [text|img].

* **-src []** 
Source sequence to decode (one line per sequence)

* **-src_dir []** 
Source directory for image or audio files

* **-tgt []** 
True target sequence (optional)

* **-output [pred.txt]** 
Path to output the predictions (each line will be the decoded sequence

* **-report_bleu []** 
Report bleu score after translation, call tools/multi-bleu.perl on command line

* **-report_rouge []** 
Report rouge 1/2/3/L/SU4 score after translation call tools/test_rouge.py on
command line

* **-dynamic_dict []** 
Create dynamic dictionaries

* **-share_vocab []** 
Share source and target vocabulary

### **Beam**:
* **-beam_size [5]** 
Beam size

* **-min_length []** 
Minimum prediction length

* **-max_length [100]** 
Maximum prediction length.

* **-max_sent_length []** 
Deprecated, use `-max_length` instead

<<<<<<< HEAD
* **-stepwise_penalty []** 
Apply penalty at every decoding step. Helpful for summary penalty.

* **-length_penalty [none]** 
Length Penalty to use.

* **-coverage_penalty [none]** 
Coverage Penalty to use.

=======
>>>>>>> 97760f26
* **-alpha []** 
Google NMT length penalty parameter (higher = longer generation)

* **-beta []** 
Coverage penalty parameter

* **-replace_unk []** 
Replace the generated UNK tokens with the source token that had highest
attention weight. If phrase_table is provided, it will lookup the identified
source token and give the corresponding target token. If it is not provided(or
the identified source token does not exist in the table) then it will copy the
source token

### **Logging**:
* **-verbose []** 
Print scores and predictions for each sentence

* **-attn_debug []** 
Print best attn for each word

* **-dump_beam []** 
File to dump beam information to.

* **-n_best [1]** 
If verbose is set, will output the n_best decoded sentences

### **Efficiency**:
* **-batch_size [30]** 
Batch size

* **-gpu [-1]** 
Device to run on

### **Speech**:
* **-sample_rate [16000]** 
Sample rate.

* **-window_size [0.02]** 
Window size for spectrogram in seconds

* **-window_stride [0.01]** 
Window stride for spectrogram in seconds

* **-window [hamming]** 
Window type for spectrogram generation<|MERGE_RESOLUTION|>--- conflicted
+++ resolved
@@ -50,7 +50,6 @@
 * **-max_sent_length []** 
 Deprecated, use `-max_length` instead
 
-<<<<<<< HEAD
 * **-stepwise_penalty []** 
 Apply penalty at every decoding step. Helpful for summary penalty.
 
@@ -60,13 +59,18 @@
 * **-coverage_penalty [none]** 
 Coverage Penalty to use.
 
-=======
->>>>>>> 97760f26
 * **-alpha []** 
 Google NMT length penalty parameter (higher = longer generation)
 
 * **-beta []** 
 Coverage penalty parameter
+
+* **-block_ngram_repeat []** 
+Block repetition of ngrams during decoding.
+
+* **-ignore_when_blocking []** 
+Ignore these strings when blocking repeats. You want to block sentence
+delimiters.
 
 * **-replace_unk []** 
 Replace the generated UNK tokens with the source token that had highest
